// Copyright (c) 2015-2016 Vector 35 LLC
//
// Permission is hereby granted, free of charge, to any person obtaining a copy
// of this software and associated documentation files (the "Software"), to
// deal in the Software without restriction, including without limitation the
// rights to use, copy, modify, merge, publish, distribute, sublicense, and/or
// sell copies of the Software, and to permit persons to whom the Software is
// furnished to do so, subject to the following conditions:
//
// The above copyright notice and this permission notice shall be included in
// all copies or substantial portions of the Software.
//
// THE SOFTWARE IS PROVIDED "AS IS", WITHOUT WARRANTY OF ANY KIND, EXPRESS OR
// IMPLIED, INCLUDING BUT NOT LIMITED TO THE WARRANTIES OF MERCHANTABILITY,
// FITNESS FOR A PARTICULAR PURPOSE AND NONINFRINGEMENT. IN NO EVENT SHALL THE
// AUTHORS OR COPYRIGHT HOLDERS BE LIABLE FOR ANY CLAIM, DAMAGES OR OTHER
// LIABILITY, WHETHER IN AN ACTION OF CONTRACT, TORT OR OTHERWISE, ARISING
// FROM, OUT OF OR IN CONNECTION WITH THE SOFTWARE OR THE USE OR OTHER DEALINGS
// IN THE SOFTWARE.

#include <stdio.h>
#include <inttypes.h>
#include "binaryninjaapi.h"

using namespace BinaryNinja;
using namespace std;


class GeneratorArchitecture: public Architecture
{
public:
	GeneratorArchitecture(): Architecture("generator")
	{
	}

	virtual bool GetInstructionInfo(const uint8_t*, uint64_t, size_t, InstructionInfo&) override
	{
		return false;
	}

	virtual bool GetInstructionText(const uint8_t*, uint64_t, size_t&, vector<InstructionTextToken>&) override
	{
		return false;
	}

	virtual BNEndianness GetEndianness() const override
	{
		return LittleEndian;
	}

	virtual size_t GetAddressSize() const override
	{
		return 8;
	}
};


void OutputType(FILE* out, Type* type, bool isReturnType = false, bool isCallback = false)
{
	switch (type->GetClass())
	{
	case BoolTypeClass:
		fprintf(out, "ctypes.c_bool");
		break;
	case IntegerTypeClass:
		switch (type->GetWidth())
		{
		case 1:
			if (type->IsSigned())
				fprintf(out, "ctypes.c_byte");
			else
				fprintf(out, "ctypes.c_ubyte");
			break;
		case 2:
			if (type->IsSigned())
				fprintf(out, "ctypes.c_short");
			else
				fprintf(out, "ctypes.c_ushort");
			break;
		case 4:
			if (type->IsSigned())
				fprintf(out, "ctypes.c_int");
			else
				fprintf(out, "ctypes.c_uint");
			break;
		default:
			if (type->IsSigned())
				fprintf(out, "ctypes.c_longlong");
			else
				fprintf(out, "ctypes.c_ulonglong");
			break;
		}
		break;
	case FloatTypeClass:
		if (type->GetWidth() == 4)
			fprintf(out, "ctypes.c_float");
		else
			fprintf(out, "ctypes.c_double");
		break;
<<<<<<< HEAD
	case NamedTypeReferenceClass:
		fprintf(out, "%s", type->GetNamedTypeReference()->GetName().GetString().c_str());
=======
	case StructureTypeClass:
		fprintf(out, "%s", type->GetQualifiedName(type->GetStructure()->GetName()).c_str());
		break;
	case EnumerationTypeClass:
	{
		string name = type->GetQualifiedName(type->GetEnumeration()->GetName());
		if (name.size() > 2 && name.substr(0, 2) == "BN")
			name = name.substr(2);
		fprintf(out, "%sEnum", name.c_str());
>>>>>>> 8139c141
		break;
	}
	case PointerTypeClass:
		if (isCallback || (type->GetChildType()->GetClass() == VoidTypeClass))
		{
			fprintf(out, "ctypes.c_void_p");
			break;
		}
		else if ((type->GetChildType()->GetClass() == IntegerTypeClass) &&
		         (type->GetChildType()->GetWidth() == 1) && (type->GetChildType()->IsSigned()))
		{
			if (isReturnType)
				fprintf(out, "ctypes.POINTER(ctypes.c_byte)");
			else
				fprintf(out, "ctypes.c_char_p");
			break;
		}
		else if (type->GetChildType()->GetClass() == FunctionTypeClass)
		{
			fprintf(out, "ctypes.CFUNCTYPE(");
			OutputType(out, type->GetChildType()->GetChildType(), true, true);
			for (auto& i : type->GetChildType()->GetParameters())
			{
				fprintf(out, ", ");
				OutputType(out, i.type);
			}
			fprintf(out, ")");
			break;
		}
		fprintf(out, "ctypes.POINTER(");
		OutputType(out, type->GetChildType());
		fprintf(out, ")");
		break;
	case ArrayTypeClass:
		OutputType(out, type->GetChildType());
		fprintf(out, " * %" PRId64, type->GetElementCount());
		break;
	default:
		fprintf(out, "None");
		break;
	}
}


int main(int argc, char* argv[])
{
	if (argc < 4)
	{
		fprintf(stderr, "Usage: generator <header> <output> <output_enum>\n");
		return 1;
	}

	Architecture::Register(new GeneratorArchitecture());

	// Parse API header to get type and function information
	map<QualifiedName, Ref<Type>> types, vars, funcs;
	string errors;
	bool ok = Architecture::GetByName("generator")->ParseTypesFromSourceFile(argv[1], types, vars, funcs, errors);
	fprintf(stderr, "%s", errors.c_str());
	if (!ok)
		return 1;

	FILE* out = fopen(argv[2], "w");
	FILE* enums = fopen(argv[3], "w");

	fprintf(out, "from __future__ import absolute_import\n");
	fprintf(out, "import ctypes, os\n\n");
	fprintf(enums, "import enum");

	fprintf(out, "# Load core module\n");
	fprintf(out, "import platform\n");
	fprintf(out, "core = None\n");
	fprintf(out, "_base_path = None\n");
	fprintf(out, "if platform.system() == \"Darwin\":\n");
	fprintf(out, "\t_base_path = os.path.join(os.path.dirname(__file__), \"..\", \"..\", \"..\", \"MacOS\")\n");
	fprintf(out, "\tcore = ctypes.CDLL(os.path.join(_base_path, \"libbinaryninjacore.dylib\"))\n\n");
	fprintf(out, "elif platform.system() == \"Linux\":\n");
	fprintf(out, "\t_base_path = os.path.join(os.path.dirname(__file__), \"..\", \"..\")\n");
	fprintf(out, "\tcore = ctypes.CDLL(os.path.join(_base_path, \"libbinaryninjacore.so.1\"))\n\n");
	fprintf(out, "elif platform.system() == \"Windows\":\n");
	fprintf(out, "\t_base_path = os.path.join(os.path.dirname(__file__), \"..\", \"..\")\n");
	fprintf(out, "\tcore = ctypes.CDLL(os.path.join(_base_path, \"binaryninjacore.dll\"))\n");
	fprintf(out, "else:\n");
	fprintf(out, "\traise Exception(\"OS not supported\")\n\n");

	// Create type objects
	fprintf(out, "# Type definitions\n");
	for (auto& i : types)
	{
		string name;
		if (i.first.size() != 1)
			continue;
		name = i.first[0];
		if (i.second->GetClass() == StructureTypeClass)
		{
<<<<<<< HEAD
			fprintf(out, "class %s(ctypes.Structure):\n", name.c_str());
			fprintf(out, "    pass\n");
		}
		else if (i.second->GetClass() == EnumerationTypeClass)
		{
			fprintf(out, "%s = ctypes.c_int\n", name.c_str());
			for (auto& j : i.second->GetEnumeration()->GetMembers())
				fprintf(out, "%s = %" PRId64 "\n", j.name.c_str(), j.value);
			fprintf(out, "%s_names = {\n", name.c_str());
			for (auto& j : i.second->GetEnumeration()->GetMembers())
				fprintf(out, "    %" PRId64 ": \"%s\",\n", j.value, j.name.c_str());
			fprintf(out, "}\n");
			fprintf(out, "%s_by_name = {\n", name.c_str());
			for (auto& j : i.second->GetEnumeration()->GetMembers())
				fprintf(out, "    \"%s\": %" PRId64 ",\n", j.name.c_str(), j.value);
			fprintf(out, "}\n");
=======
			fprintf(out, "class %s(ctypes.Structure):\n", i.first.c_str());
			fprintf(out, "\tpass\n");
		}
		else if (i.second->GetClass() == EnumerationTypeClass)
		{
			string name = i.first;
			if (name.size() > 2 && name.substr(0, 2) == "BN")
				name = name.substr(2);

			fprintf(out, "%sEnum = ctypes.c_int\n", name.c_str());

			fprintf(enums, "\n\nclass %s(enum.IntEnum):\n", name.c_str());
>>>>>>> 8139c141
			for (auto& j : i.second->GetEnumeration()->GetMembers())
			{
				fprintf(enums, "\t%s = %" PRId64 "\n", j.name.c_str(), j.value);
			}
		}
		else if ((i.second->GetClass() == BoolTypeClass) || (i.second->GetClass() == IntegerTypeClass) ||
		         (i.second->GetClass() == FloatTypeClass) || (i.second->GetClass() == ArrayTypeClass))
		{
			fprintf(out, "%s = ", name.c_str());
			OutputType(out, i.second);
			fprintf(out, "\n");
		}
	}


	fprintf(out, "\n# Structure definitions\n");
	for (auto& i : types)
	{
		string name;
		if (i.first.size() != 1)
			continue;
		name = i.first[0];
		if ((i.second->GetClass() == StructureTypeClass) && (i.second->GetStructure()->GetMembers().size() != 0))
		{
			fprintf(out, "%s._fields_ = [\n", name.c_str());
			for (auto& j : i.second->GetStructure()->GetMembers())
			{
				fprintf(out, "\t\t(\"%s\", ", j.name.c_str());
				OutputType(out, j.type);
				fprintf(out, "),\n");
			}
			fprintf(out, "\t]\n");
		}
	}

	fprintf(out, "\n# Function definitions\n");
	for (auto& i : funcs)
	{
		string name;
		if (i.first.size() != 1)
			continue;
		name = i.first[0];

		// Check for a string result, these will be automatically wrapped to free the string
		// memory and return a Python string
		bool stringResult = (i.second->GetChildType()->GetClass() == PointerTypeClass) &&
			(i.second->GetChildType()->GetChildType()->GetWidth() == 1) &&
			(i.second->GetChildType()->GetChildType()->IsSigned());
		// Pointer returns will be automatically wrapped to return None on null pointer
		bool pointerResult = (i.second->GetChildType()->GetClass() == PointerTypeClass);
		bool callbackConvention = false;
		if (name == "BNAllocString")
		{
			// Don't perform automatic wrapping of string allocation, and return a void
			// pointer so that callback functions (which is the only valid use of BNAllocString)
			// can properly return the result
			stringResult = false;
			callbackConvention = true;
		}

		string funcName = name;
		if (stringResult || pointerResult)
			funcName = string("_") + funcName;

		fprintf(out, "%s = core.%s\n", funcName.c_str(), name.c_str());
		fprintf(out, "%s.restype = ", funcName.c_str());
		OutputType(out, i.second->GetChildType(), true, callbackConvention);
		fprintf(out, "\n");
		if (!i.second->HasVariableArguments())
		{
			fprintf(out, "%s.argtypes = [\n", funcName.c_str());
			for (auto& j : i.second->GetParameters())
			{
<<<<<<< HEAD
				fprintf(out, "        ");
				if (name == "BNFreeString")
=======
				fprintf(out, "\t\t");
				if (i.first == "BNFreeString")
>>>>>>> 8139c141
				{
					// BNFreeString expects a pointer to a string allocated by the core, so do not use
					// a c_char_p here, as that would be allocated by the Python runtime.  This can
					// be enforced by outputting like a return value.
					OutputType(out, j.type, true);
				}
				else
				{
					OutputType(out, j.type);
				}
				fprintf(out, ",\n");
			}
			fprintf(out, "\t]\n");
		}

		if (stringResult)
		{
			// Emit wrapper to get Python string and free native memory
<<<<<<< HEAD
			fprintf(out, "def %s(*args):\n", name.c_str());
			fprintf(out, "    result = %s(*args)\n", funcName.c_str());
			fprintf(out, "    string = ctypes.cast(result, ctypes.c_char_p).value\n");
			fprintf(out, "    BNFreeString(result)\n");
			fprintf(out, "    return string\n");
=======
			fprintf(out, "def %s(*args):\n", i.first.c_str());
			fprintf(out, "\tresult = %s(*args)\n", funcName.c_str());
			fprintf(out, "\tstring = ctypes.cast(result, ctypes.c_char_p).value\n");
			fprintf(out, "\tBNFreeString(result)\n");
			fprintf(out, "\treturn string\n");
>>>>>>> 8139c141
		}
		else if (pointerResult)
		{
			// Emit wrapper to return None on null pointer
<<<<<<< HEAD
			fprintf(out, "def %s(*args):\n", name.c_str());
			fprintf(out, "    result = %s(*args)\n", funcName.c_str());
			fprintf(out, "    if not result:\n");
			fprintf(out, "        return None\n");
			fprintf(out, "    return result\n");
=======
			fprintf(out, "def %s(*args):\n", i.first.c_str());
			fprintf(out, "\tresult = %s(*args)\n", funcName.c_str());
			fprintf(out, "\tif not result:\n");
			fprintf(out, "\t\treturn None\n");
			fprintf(out, "\treturn result\n");
>>>>>>> 8139c141
		}
	}

	fprintf(out, "\n# Helper functions\n");
	fprintf(out, "def handle_of_type(value, handle_type):\n");
	fprintf(out, "\tif isinstance(value, ctypes.POINTER(handle_type)) or isinstance(value, ctypes.c_void_p):\n");
	fprintf(out, "\t\treturn ctypes.cast(value, ctypes.POINTER(handle_type))\n");
	fprintf(out, "\traise ValueError, 'expected pointer to %%s' %% str(handle_type)\n");

	fprintf(out, "\n# Set path for core plugins\n");
	fprintf(out, "BNSetBundledPluginDirectory(os.path.join(_base_path, \"plugins\"))\n");

	fclose(out);
	fclose(enums);
	return 0;
}<|MERGE_RESOLUTION|>--- conflicted
+++ resolved
@@ -97,22 +97,19 @@
 		else
 			fprintf(out, "ctypes.c_double");
 		break;
-<<<<<<< HEAD
 	case NamedTypeReferenceClass:
-		fprintf(out, "%s", type->GetNamedTypeReference()->GetName().GetString().c_str());
-=======
-	case StructureTypeClass:
-		fprintf(out, "%s", type->GetQualifiedName(type->GetStructure()->GetName()).c_str());
-		break;
-	case EnumerationTypeClass:
-	{
-		string name = type->GetQualifiedName(type->GetEnumeration()->GetName());
-		if (name.size() > 2 && name.substr(0, 2) == "BN")
-			name = name.substr(2);
-		fprintf(out, "%sEnum", name.c_str());
->>>>>>> 8139c141
-		break;
-	}
+		if (type->GetNamedTypeReference()->GetTypeClass() == EnumNamedTypeClass)
+		{
+			string name = type->GetNamedTypeReference()->GetName().GetString();
+			if (name.size() > 2 && name.substr(0, 2) == "BN")
+				name = name.substr(2);
+			fprintf(out, "%sEnum", name.c_str());
+		}
+		else
+		{
+			fprintf(out, "%s", type->GetNamedTypeReference()->GetName().GetString().c_str());
+		}
+		break;
 	case PointerTypeClass:
 		if (isCallback || (type->GetChildType()->GetClass() == VoidTypeClass))
 		{
@@ -206,37 +203,17 @@
 		name = i.first[0];
 		if (i.second->GetClass() == StructureTypeClass)
 		{
-<<<<<<< HEAD
 			fprintf(out, "class %s(ctypes.Structure):\n", name.c_str());
-			fprintf(out, "    pass\n");
+			fprintf(out, "\tpass\n");
 		}
 		else if (i.second->GetClass() == EnumerationTypeClass)
 		{
-			fprintf(out, "%s = ctypes.c_int\n", name.c_str());
-			for (auto& j : i.second->GetEnumeration()->GetMembers())
-				fprintf(out, "%s = %" PRId64 "\n", j.name.c_str(), j.value);
-			fprintf(out, "%s_names = {\n", name.c_str());
-			for (auto& j : i.second->GetEnumeration()->GetMembers())
-				fprintf(out, "    %" PRId64 ": \"%s\",\n", j.value, j.name.c_str());
-			fprintf(out, "}\n");
-			fprintf(out, "%s_by_name = {\n", name.c_str());
-			for (auto& j : i.second->GetEnumeration()->GetMembers())
-				fprintf(out, "    \"%s\": %" PRId64 ",\n", j.name.c_str(), j.value);
-			fprintf(out, "}\n");
-=======
-			fprintf(out, "class %s(ctypes.Structure):\n", i.first.c_str());
-			fprintf(out, "\tpass\n");
-		}
-		else if (i.second->GetClass() == EnumerationTypeClass)
-		{
-			string name = i.first;
 			if (name.size() > 2 && name.substr(0, 2) == "BN")
 				name = name.substr(2);
 
 			fprintf(out, "%sEnum = ctypes.c_int\n", name.c_str());
 
 			fprintf(enums, "\n\nclass %s(enum.IntEnum):\n", name.c_str());
->>>>>>> 8139c141
 			for (auto& j : i.second->GetEnumeration()->GetMembers())
 			{
 				fprintf(enums, "\t%s = %" PRId64 "\n", j.name.c_str(), j.value);
@@ -310,13 +287,8 @@
 			fprintf(out, "%s.argtypes = [\n", funcName.c_str());
 			for (auto& j : i.second->GetParameters())
 			{
-<<<<<<< HEAD
-				fprintf(out, "        ");
+				fprintf(out, "\t\t");
 				if (name == "BNFreeString")
-=======
-				fprintf(out, "\t\t");
-				if (i.first == "BNFreeString")
->>>>>>> 8139c141
 				{
 					// BNFreeString expects a pointer to a string allocated by the core, so do not use
 					// a c_char_p here, as that would be allocated by the Python runtime.  This can
@@ -335,36 +307,20 @@
 		if (stringResult)
 		{
 			// Emit wrapper to get Python string and free native memory
-<<<<<<< HEAD
 			fprintf(out, "def %s(*args):\n", name.c_str());
-			fprintf(out, "    result = %s(*args)\n", funcName.c_str());
-			fprintf(out, "    string = ctypes.cast(result, ctypes.c_char_p).value\n");
-			fprintf(out, "    BNFreeString(result)\n");
-			fprintf(out, "    return string\n");
-=======
-			fprintf(out, "def %s(*args):\n", i.first.c_str());
 			fprintf(out, "\tresult = %s(*args)\n", funcName.c_str());
 			fprintf(out, "\tstring = ctypes.cast(result, ctypes.c_char_p).value\n");
 			fprintf(out, "\tBNFreeString(result)\n");
 			fprintf(out, "\treturn string\n");
->>>>>>> 8139c141
 		}
 		else if (pointerResult)
 		{
 			// Emit wrapper to return None on null pointer
-<<<<<<< HEAD
 			fprintf(out, "def %s(*args):\n", name.c_str());
-			fprintf(out, "    result = %s(*args)\n", funcName.c_str());
-			fprintf(out, "    if not result:\n");
-			fprintf(out, "        return None\n");
-			fprintf(out, "    return result\n");
-=======
-			fprintf(out, "def %s(*args):\n", i.first.c_str());
 			fprintf(out, "\tresult = %s(*args)\n", funcName.c_str());
 			fprintf(out, "\tif not result:\n");
 			fprintf(out, "\t\treturn None\n");
 			fprintf(out, "\treturn result\n");
->>>>>>> 8139c141
 		}
 	}
 
